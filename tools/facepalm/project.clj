--- conflicted
+++ resolved
@@ -17,29 +17,7 @@
   :url "http://www.iplantcollaborative.org"
   :license {:name "BSD"
             :url "http://iplantcollaborative.org/sites/default/files/iPLANT-LICENSE.txt"}
-<<<<<<< HEAD
-  :scm {:connection "scm:git:git@github.com:iPlantCollaborativeOpenSource/facepalm.git"
-        :developerConnection "scm:git:git@github.com:iPlantCollaborativeOpenSource/facepalm.git"
-        :url "git@github.com:iPlantCollaborativeOpenSource/facepalm.git"}
   :manifest {"Git-Ref" ~(git-ref)}
-  :pom-addition [:developers
-                 [:developer
-                  [:url "https://github.com/orgs/iPlantCollaborativeOpenSource/teams/iplant-devs"]]]
-  :classifiers [["javadoc" :javadoc]
-                ["sources" :sources]]
-  :dependencies [[org.clojure/clojure "1.5.1"]
-                 [org.clojure/tools.cli "0.2.1"]
-                 [org.clojure/tools.logging "0.2.3"]
-                 [cheshire "5.2.0"]
-                 [com.cemerick/pomegranate "0.0.13"]
-                 [fleet "0.9.5"]
-                 [korma "0.3.0-RC5"]
-                 [me.raynes/fs "1.4.5"]
-                 [org.iplantc/clojure-commons "3.2.0"]
-                 [org.iplantc/kameleon "3.2.0"]
-                 [postgresql "9.0-801.jdbc4"]
-                 [me.raynes/fs "1.4.4"]
-=======
   :classifiers [["javadoc" :javadoc]
                 ["sources" :sources]]
   :dependencies [[org.clojure/clojure "1.6.0"]
@@ -53,7 +31,6 @@
                  [org.iplantc/clojure-commons "3.2.4"]
                  [org.iplantc/kameleon "3.2.4"]
                  [postgresql "9.1-901-1.jdbc4"]
->>>>>>> 29e4368f
                  [slingshot "0.10.3"]
                  [clj-http "1.0.0"]]
   :plugins [[org.iplantc/lein-iplant-cmdtar "3.2.4"]

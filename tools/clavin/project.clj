(use '[clojure.java.shell :only (sh)])
(require '[clojure.string :as string])

(defn git-ref
  []
  (or (System/getenv "GIT_COMMIT")
      (string/trim (:out (sh "git" "rev-parse" "HEAD")))
      ""))

<<<<<<< HEAD
<<<<<<< HEAD
(defproject org.iplantc/clavin "5.0.0"
=======
(defproject org.iplantc/clavin "4.2.1"
>>>>>>> dev
=======
(defproject org.iplantc/clavin "4.2.2"
>>>>>>> baf9cbfc
  :description "A command-line tool for loading service configurations."
  :url "http://www.iplantcollaborative.org"
  :license {:name "BSD"
            :url "http://iplantcollaborative.org/sites/default/files/iPLANT-LICENSE.txt"}
  :manifest {"Git-Ref" ~(git-ref)}
  :dependencies [[org.antlr/stringtemplate "4.0.2"]
                 [org.clojure/clojure "1.5.1"]
                 [org.clojure/tools.cli "0.2.1"]
                 [medley "0.1.5"]
                 [me.raynes/fs "1.4.4"]
<<<<<<< HEAD
<<<<<<< HEAD
                 [org.iplantc/clojure-commons "5.0.0"]]
  :plugins [[org.iplantc/lein-iplant-cmdtar "5.0.0"]
            [org.iplantc/lein-iplant-rpm "5.0.0"]]
=======
                 [org.iplantc/clojure-commons "4.2.1"]]
  :plugins [[org.iplantc/lein-iplant-cmdtar "4.2.1"]
            [org.iplantc/lein-iplant-rpm "4.2.1"]]
>>>>>>> dev
=======
                 [org.iplantc/clojure-commons "4.2.2"]]
  :plugins [[org.iplantc/lein-iplant-cmdtar "4.2.2"]
            [org.iplantc/lein-iplant-rpm "4.2.2"]]
>>>>>>> baf9cbfc
  :iplant-rpm {:summary "Clavin"
               :type :command
               :provides "iplant-clavin"}
  :aot [clavin.core]
  :main clavin.core
  :repositories [["sonatype-nexus-snapshots"
                  {:url "https://oss.sonatype.org/content/repositories/snapshots"}]]
  :deploy-repositories [["sonatype-nexus-staging"
                         {:url "https://oss.sonatype.org/service/local/staging/deploy/maven2/"}]])<|MERGE_RESOLUTION|>--- conflicted
+++ resolved
@@ -7,15 +7,7 @@
       (string/trim (:out (sh "git" "rev-parse" "HEAD")))
       ""))
 
-<<<<<<< HEAD
-<<<<<<< HEAD
 (defproject org.iplantc/clavin "5.0.0"
-=======
-(defproject org.iplantc/clavin "4.2.1"
->>>>>>> dev
-=======
-(defproject org.iplantc/clavin "4.2.2"
->>>>>>> baf9cbfc
   :description "A command-line tool for loading service configurations."
   :url "http://www.iplantcollaborative.org"
   :license {:name "BSD"
@@ -26,21 +18,9 @@
                  [org.clojure/tools.cli "0.2.1"]
                  [medley "0.1.5"]
                  [me.raynes/fs "1.4.4"]
-<<<<<<< HEAD
-<<<<<<< HEAD
                  [org.iplantc/clojure-commons "5.0.0"]]
   :plugins [[org.iplantc/lein-iplant-cmdtar "5.0.0"]
             [org.iplantc/lein-iplant-rpm "5.0.0"]]
-=======
-                 [org.iplantc/clojure-commons "4.2.1"]]
-  :plugins [[org.iplantc/lein-iplant-cmdtar "4.2.1"]
-            [org.iplantc/lein-iplant-rpm "4.2.1"]]
->>>>>>> dev
-=======
-                 [org.iplantc/clojure-commons "4.2.2"]]
-  :plugins [[org.iplantc/lein-iplant-cmdtar "4.2.2"]
-            [org.iplantc/lein-iplant-rpm "4.2.2"]]
->>>>>>> baf9cbfc
   :iplant-rpm {:summary "Clavin"
                :type :command
                :provides "iplant-clavin"}

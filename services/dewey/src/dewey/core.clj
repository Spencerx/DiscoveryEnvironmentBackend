--- conflicted
+++ resolved
@@ -6,7 +6,6 @@
             [clojurewerkz.elastisch.rest :as es]
             [clj-jargon.init :as irods]
             [clojure-commons.config :as config]
-            [common-cli.core :as ccli]
             [dewey.amq :as amq]
             [dewey.curation :as curation]
             [dewey.status :as status]
@@ -96,54 +95,27 @@
    (listen props (init-irods props))))
 
 
-<<<<<<< HEAD
-(defn cli-options
-  []
-  [["-c" "--config PATH" "Path to the config file"]
-   ["-v" "--version" "Print out the version number."]
-   ["-h" "--help"]])
-
-
-(def svc-info
-  {:desc "A DE service that indexes files when they change in iRODS."
-=======
 (def svc-info
   {:desc "Service that keeps an elasticsearch index synchronized with an iRODS repository."
->>>>>>> 9d6caf83
    :app-name "dewey"
    :group-id "org.iplantc"
    :art-id "dewey"})
 
 
-<<<<<<< HEAD
-(defn generate-props-loader
-  [options]
-  (cond
-   (:config options)
-   (partial config/load-config-from-file (:config options))
-
-   :else
-   #(config/load-config-from-zookeeper % "dewey")))
-=======
 (defn cli-options
   []
   [["-c" "--config PATH" "Path to the config file"
     :default "/etc/iplant/de/dewey.properties"]
    ["-v" "--version" "Print out the version number."]
    ["-h" "--help"]])
->>>>>>> 9d6caf83
 
 
 (defn -main
   [& args]
   (try+
    (let [{:keys [options arguments errors summary]} (ccli/handle-args svc-info args cli-options)]
-<<<<<<< HEAD
-     (run (generate-props-loader options)))
-=======
      (when-not (fs/exists? (:config options))
        (ccli/exit 1 (str "The config file does not exist.")))
      (run (partial config/load-config-from-file (:config options))))
->>>>>>> 9d6caf83
     (catch Object _
       (log/error (:throwable &throw-context) "UNEXPECTED ERROR - EXITING"))))
(use '[clojure.java.shell :only (sh)])
(require '[clojure.string :as string])

(defn git-ref
  []
  (or (System/getenv "GIT_COMMIT")
    (string/trim (:out (sh "git" "rev-parse" "HEAD")))
    ""))

<<<<<<< HEAD
(defproject info-typer "5.0.0"
=======

(defproject info-typer "4.2.2"
>>>>>>> baf9cbfc
  :description "An AMQP based info type detection service for iRODS"
  :manifest {"Git-Ref" ~(git-ref)}
  :uberjar-name "info-typer-standalone.jar"
  :dependencies [[org.clojure/clojure "1.6.0"]
                 [org.clojure/tools.logging "0.3.1"]
                 [com.novemberain/langohr "3.1.0"]
                 [me.raynes/fs "1.4.6"]
<<<<<<< HEAD
                 [org.iplantc/clj-jargon "5.0.0"]
                 [org.iplantc/clojure-commons "5.0.0" :exclusions [commons-logging]]
                 [org.iplantc/common-cli "5.0.0"]
                 [org.iplantc/heuristomancer "5.0.0"]]
  :plugins [[org.iplantc/lein-iplant-rpm "5.0.0"]]
=======
                 [org.iplantc/clj-jargon "4.2.2"]
                 [org.iplantc/clojure-commons "4.2.2" :exclusions [commons-logging]]
                 [org.iplantc/common-cli "4.2.2"]
                 [org.iplantc/heuristomancer "4.2.2"]]
  :plugins [[org.iplantc/lein-iplant-rpm "4.2.2"]]
>>>>>>> baf9cbfc
  :main ^:skip-aot info-typer.core
  :profiles {:dev     {:resource-paths ["conf/test"]}
             :uberjar {:aot :all}}
  :iplant-rpm {:summary "iPlant iRODS info type detection service"
               :provides "info-typer"
               :dependencies ["iplant-service-config >= 0.1.0-5" "java-1.7.0-openjdk"]
               :exe-files []
               :config-files ["log4j.properties"]
               :config-path "conf/main"}
  :uberjar-exclusions [#"LICENSE" #"NOTICE"])<|MERGE_RESOLUTION|>--- conflicted
+++ resolved
@@ -7,32 +7,19 @@
     (string/trim (:out (sh "git" "rev-parse" "HEAD")))
     ""))
 
-<<<<<<< HEAD
 (defproject info-typer "5.0.0"
-=======
-
-(defproject info-typer "4.2.2"
->>>>>>> baf9cbfc
   :description "An AMQP based info type detection service for iRODS"
   :manifest {"Git-Ref" ~(git-ref)}
   :uberjar-name "info-typer-standalone.jar"
   :dependencies [[org.clojure/clojure "1.6.0"]
                  [org.clojure/tools.logging "0.3.1"]
                  [com.novemberain/langohr "3.1.0"]
-                 [me.raynes/fs "1.4.6"]
-<<<<<<< HEAD
+                 [me.raynes/fs "1.4.6"] d
                  [org.iplantc/clj-jargon "5.0.0"]
                  [org.iplantc/clojure-commons "5.0.0" :exclusions [commons-logging]]
                  [org.iplantc/common-cli "5.0.0"]
                  [org.iplantc/heuristomancer "5.0.0"]]
   :plugins [[org.iplantc/lein-iplant-rpm "5.0.0"]]
-=======
-                 [org.iplantc/clj-jargon "4.2.2"]
-                 [org.iplantc/clojure-commons "4.2.2" :exclusions [commons-logging]]
-                 [org.iplantc/common-cli "4.2.2"]
-                 [org.iplantc/heuristomancer "4.2.2"]]
-  :plugins [[org.iplantc/lein-iplant-rpm "4.2.2"]]
->>>>>>> baf9cbfc
   :main ^:skip-aot info-typer.core
   :profiles {:dev     {:resource-paths ["conf/test"]}
              :uberjar {:aot :all}}

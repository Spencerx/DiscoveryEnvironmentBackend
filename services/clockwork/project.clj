<<<<<<< HEAD
(use '[clojure.java.shell :only (sh)])
(require '[clojure.string :as string])

(defn git-ref
  []
  (or (System/getenv "GIT_COMMIT")
      (string/trim (:out (sh "git" "rev-parse" "HEAD")))
      ""))

(defproject org.iplantc/clockwork "4.0.0"
=======
(defproject org.iplantc/clockwork "3.1.2"
>>>>>>> 9d6caf83
  :description "Scheduled jobs for the iPlant Discovery Environment"
  :url "http://www.iplantcollaborative.org"
  :license {:name "BSD"
            :url "http://iplantcollaborative.org/sites/default/files/iPLANT-LICENSE.txt"}
  :scm {:connection "scm:git:git@github.com:iPlantCollaborativeOpenSource/clockwork.git"
        :developerConnection "scm:git:git@github.com:iPlantCollaborativeOpenSource/clockwork.git"
        :url "git@github.com:iPlantCollaborativeOpenSource/clockwork.git"}
  :manifest {"Git-Ref" ~(git-ref)}
  :pom-addition [:developers
                 [:developer
                  [:url "https://github.com/orgs/iPlantCollaborativeOpenSource/teams/iplant-devs"]]]
  :dependencies [[org.clojure/clojure "1.5.1"]
                 [org.clojure/java.jdbc "0.2.3"]
<<<<<<< HEAD
                 [org.clojure/tools.cli "0.3.1"]
=======
>>>>>>> 9d6caf83
                 [org.clojure/tools.logging "0.2.3"]
                 [cheshire "5.0.2"]
                 [clj-http "0.6.5"]
                 [clj-time "0.4.5"]
                 [clojurewerkz/quartzite "1.0.1"]
                 [com.cemerick/url "0.0.7"]
                 [korma "0.3.0-RC2"]
                 [log4j "1.2.17"]
<<<<<<< HEAD
                 [org.iplantc/clj-jargon "4.0.0"
                  :exclusions [[org.irods.jargon.transfer/jargon-transfer-dao-spring]]]
                 [org.iplantc/clojure-commons "4.0.0"]
                 [org.iplantc/kameleon "4.0.0"]
                 [org.iplantc/common-cli "4.0.0"]
                 [org.slf4j/slf4j-api "1.7.2"]
                 [org.slf4j/slf4j-log4j12 "1.6.6"]
                 [slingshot "0.10.3"]]
  :plugins [[org.iplantc/lein-iplant-rpm "4.0.0"]]
=======
                 [org.iplantc/clj-jargon "3.1.2"
                  :exclusions [[org.irods.jargon.transfer/jargon-transfer-dao-spring]]]
                 [org.iplantc/clojure-commons "3.1.2"]
                 [org.iplantc/common-cli "3.1.2"]
                 [org.iplantc/kameleon "3.1.2"]
                 [me.raynes/fs "1.4.4"]
                 [org.slf4j/slf4j-api "1.7.2"]
                 [org.slf4j/slf4j-log4j12 "1.6.6"]
                 [slingshot "0.10.3"]]
  :plugins [[org.iplantc/lein-iplant-rpm "3.1.2"]]
>>>>>>> 9d6caf83
  :profiles {:dev {:resource-paths ["resources/test"]}}
  :aot [clockwork.core]
  :main clockwork.core
  :iplant-rpm {:summary "Scheduled jobs for the iPlant Discovery Environment"
               :provides "clockwork"
               :dependencies ["iplant-service-config >= 0.1.0-5"
                              "iplant-clavin"
                              "java-1.7.0-openjdk"]
               :config-files ["log4j.properties"]
               :config-path "resources/main"}
  :uberjar-exclusions [#"BCKEY.SF"]
  :repositories [["sonatype-nexus-snapshots"
                  {:url "https://oss.sonatype.org/content/repositories/snapshots"}]]
  :deploy-repositories [["sonatype-nexus-staging"
                         {:url "https://oss.sonatype.org/service/local/staging/deploy/maven2/"}]])<|MERGE_RESOLUTION|>--- conflicted
+++ resolved
@@ -1,4 +1,3 @@
-<<<<<<< HEAD
 (use '[clojure.java.shell :only (sh)])
 (require '[clojure.string :as string])
 
@@ -9,9 +8,6 @@
       ""))
 
 (defproject org.iplantc/clockwork "4.0.0"
-=======
-(defproject org.iplantc/clockwork "3.1.2"
->>>>>>> 9d6caf83
   :description "Scheduled jobs for the iPlant Discovery Environment"
   :url "http://www.iplantcollaborative.org"
   :license {:name "BSD"
@@ -25,10 +21,6 @@
                   [:url "https://github.com/orgs/iPlantCollaborativeOpenSource/teams/iplant-devs"]]]
   :dependencies [[org.clojure/clojure "1.5.1"]
                  [org.clojure/java.jdbc "0.2.3"]
-<<<<<<< HEAD
-                 [org.clojure/tools.cli "0.3.1"]
-=======
->>>>>>> 9d6caf83
                  [org.clojure/tools.logging "0.2.3"]
                  [cheshire "5.0.2"]
                  [clj-http "0.6.5"]
@@ -37,28 +29,16 @@
                  [com.cemerick/url "0.0.7"]
                  [korma "0.3.0-RC2"]
                  [log4j "1.2.17"]
-<<<<<<< HEAD
                  [org.iplantc/clj-jargon "4.0.0"
                   :exclusions [[org.irods.jargon.transfer/jargon-transfer-dao-spring]]]
                  [org.iplantc/clojure-commons "4.0.0"]
+                 [org.iplantc/common-cli "4.0.0"]
                  [org.iplantc/kameleon "4.0.0"]
-                 [org.iplantc/common-cli "4.0.0"]
+                 [me.raynes/fs "1.4.4"]
                  [org.slf4j/slf4j-api "1.7.2"]
                  [org.slf4j/slf4j-log4j12 "1.6.6"]
                  [slingshot "0.10.3"]]
   :plugins [[org.iplantc/lein-iplant-rpm "4.0.0"]]
-=======
-                 [org.iplantc/clj-jargon "3.1.2"
-                  :exclusions [[org.irods.jargon.transfer/jargon-transfer-dao-spring]]]
-                 [org.iplantc/clojure-commons "3.1.2"]
-                 [org.iplantc/common-cli "3.1.2"]
-                 [org.iplantc/kameleon "3.1.2"]
-                 [me.raynes/fs "1.4.4"]
-                 [org.slf4j/slf4j-api "1.7.2"]
-                 [org.slf4j/slf4j-log4j12 "1.6.6"]
-                 [slingshot "0.10.3"]]
-  :plugins [[org.iplantc/lein-iplant-rpm "3.1.2"]]
->>>>>>> 9d6caf83
   :profiles {:dev {:resource-paths ["resources/test"]}}
   :aot [clockwork.core]
   :main clockwork.core

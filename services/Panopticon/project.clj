<<<<<<< HEAD
(use '[clojure.java.shell :only (sh)])
(require '[clojure.string :as string])

(defn git-ref
  []
  (or (System/getenv "GIT_COMMIT")
      (string/trim (:out (sh "git" "rev-parse" "HEAD")))
      ""))

(defproject org.iplantc/panopticon "4.0.0"
=======
(defproject org.iplantc/panopticon "3.1.2"
>>>>>>> 9d6caf83
  :description "A background service for monitoring the statuses of Condor jobs."
  :url "http://www.iplantcollaborative.org"
  :license {:name "BSD"
            :url "http://iplantcollaborative.org/sites/default/files/iPLANT-LICENSE.txt"}
  :scm {:connection "scm:git:git@github.com:iPlantCollaborativeOpenSource/Panopticon.git"
        :developerConnection "scm:git:git@github.com:iPlantCollaborativeOpenSource/Panopticon.git"
        :url "git@github.com:iPlantCollaborativeOpenSource/Panopticon.git"}
  :manifest {"Git-Ref" ~(git-ref)}
  :pom-addition [:developers
                 [:developer
                  [:url "https://github.com/orgs/iPlantCollaborativeOpenSource/teams/iplant-devs"]]]
  :dependencies [[org.clojure/clojure "1.5.1"]
                 [org.clojure/tools.logging "0.2.3"]
<<<<<<< HEAD
                 [org.iplantc/clojure-commons "4.0.0"]
                 [cheshire "5.0.1"]
                 [clj-time "0.4.4"]
                 [slingshot "0.10.3"]]
  :plugins [[org.iplantc/lein-iplant-rpm "4.0.0"]
=======
                 [org.iplantc/clojure-commons "3.1.2"]
                 [org.iplantc/common-cli "3.1.2"]
                 [me.raynes/fs "1.4.4"]
                 [cheshire "5.0.1"]
                 [clj-time "0.4.4"]
                 [slingshot "0.10.3"]]
  :plugins [[org.iplantc/lein-iplant-rpm "3.1.2"]
>>>>>>> 9d6caf83
            [lein-midje "3.1.1"]]
  :iplant-rpm {:summary "panopticon"
               :runuser "condor"
               :dependencies ["iplant-service-config >= 0.1.0-5"
                              "iplant-clavin"
                              "java-1.7.0-openjdk"]
               :config-files ["log4j.properties"]
               :config-path "conf"}
  :profiles {:dev {:dependencies [[midje "1.6.0"]]}}
  :aot [panopticon.core]
  :main panopticon.core
  :repositories [["sonatype-nexus-snapshots"
                  {:url "https://oss.sonatype.org/content/repositories/snapshots"}]]
  :deploy-repositories [["sonatype-nexus-staging"
                         {:url "https://oss.sonatype.org/service/local/staging/deploy/maven2/"}]])<|MERGE_RESOLUTION|>--- conflicted
+++ resolved
@@ -1,4 +1,3 @@
-<<<<<<< HEAD
 (use '[clojure.java.shell :only (sh)])
 (require '[clojure.string :as string])
 
@@ -9,9 +8,6 @@
       ""))
 
 (defproject org.iplantc/panopticon "4.0.0"
-=======
-(defproject org.iplantc/panopticon "3.1.2"
->>>>>>> 9d6caf83
   :description "A background service for monitoring the statuses of Condor jobs."
   :url "http://www.iplantcollaborative.org"
   :license {:name "BSD"
@@ -25,21 +21,13 @@
                   [:url "https://github.com/orgs/iPlantCollaborativeOpenSource/teams/iplant-devs"]]]
   :dependencies [[org.clojure/clojure "1.5.1"]
                  [org.clojure/tools.logging "0.2.3"]
-<<<<<<< HEAD
                  [org.iplantc/clojure-commons "4.0.0"]
+                 [org.iplantc/common-cli "4.0.0"]
+                 [me.raynes/fs "1.4.4"]
                  [cheshire "5.0.1"]
                  [clj-time "0.4.4"]
                  [slingshot "0.10.3"]]
   :plugins [[org.iplantc/lein-iplant-rpm "4.0.0"]
-=======
-                 [org.iplantc/clojure-commons "3.1.2"]
-                 [org.iplantc/common-cli "3.1.2"]
-                 [me.raynes/fs "1.4.4"]
-                 [cheshire "5.0.1"]
-                 [clj-time "0.4.4"]
-                 [slingshot "0.10.3"]]
-  :plugins [[org.iplantc/lein-iplant-rpm "3.1.2"]
->>>>>>> 9d6caf83
             [lein-midje "3.1.1"]]
   :iplant-rpm {:summary "panopticon"
                :runuser "condor"

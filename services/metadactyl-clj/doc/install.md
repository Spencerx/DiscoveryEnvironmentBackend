# Table of Contents

* [Installing and Configuring metadactyl-clj](#installing-and-configuring-metadactyl-clj)
    * [Primary Configuration](#primary-configuration)
    * [Logging Configuration](#logging-configuration)

# Installing and Configuring metadactyl-clj

metadactyl-clj is packaged as an RPM and published in iPlant's YUM repositories.
It can be installed using `yum install metadactyl` and upgraded using
`yum upgrade metadactyl`.

## Primary Configuration

metadactyl-clj gets its configuration settings from a configuration file. The path
to the configuration file is given with the --config command-line setting.

Here's an example configuration file:

```properties
# Connection details.
metadactyl.app.listen-port = 8888

# Route-independent feature flags.
metadactyl.features.agave      = true
metadactyl.features.agave.jobs = true

# Database settings.
metadactyl.db.driver      = org.postgresql.Driver
metadactyl.db.subprotocol = postgresql
metadactyl.db.host        = localhost
<<<<<<< HEAD
metadactyl.db.port        = 65001
metadactyl.db.name        = some-db
metadactyl.db.user        = some-user
metadactyl.db.password    = some-password
=======
metadactyl.db.port        = 5432
metadactyl.db.name        = de
metadactyl.db.user        = de
metadactyl.db.password    = somepassword
>>>>>>> cc914d55

# JEX connection settings.
metadactyl.jex.base-url = http://localhost:8889

# Data Info connection settings.
metadactyl.data-info.base-url = http://localhost:8890

# Workspace app group names.
metadactyl.workspace.root-app-group            = Workspace
metadactyl.workspace.default-app-groups        = ["Apps under development","Favorite Apps"]
metadactyl.workspace.dev-app-group-index       = 0
metadactyl.workspace.favorites-app-group-index = 1
metadactyl.workspace.beta-app-category-id      = 665F28B8-2336-4780-A26D-29F608082FD2
metadactyl.workspace.public-id                 = 00000000-0000-0000-0000-000000000000

# The domain name to append to the user id to get the fully qualified user id.
metadactyl.uid.domain = example.org

# The path to the home directory in iRODS.
metadactyl.irods.home = /example/home

# Batch job settings.
metadactyl.batch.group               = batch_processing
metadactyl.batch.path-list.info-type = ht-analysis-path-list
metadactyl.batch.path-list.max-paths = 16
metadactyl.batch.path-list.max-size  = 1048576

# Agave connection settings.
metadactyl.agave.base-url             = https://localhost/agave
metadactyl.agave.key                  = D381A69F-7EF8-4BA4-BB21-4C13722E2355
metadactyl.agave.secret               = ED9FA012-8A1A-4EFB-9122-27BAF8CD2B1A
metadactyl.agave.oauth-base           = https://localhost/agave/oauth2
metadactyl.agave.oauth-refresh-window = 5
metadactyl.agave.redirect-uri         = https://localhost/de/oauth/callback/agave
metadactyl.agave.storage-system       = localhost

# Agave callback settings.
metadactyl.agave.callback-base = https://localhost/de/agave-cb

# PGP Settings
metadactyl.pgp.keyring-path = /path/to/secring.gpg
metadactyl.pgp.key-password = C7E70F82-66F1-4213-B95F-03B31519B9D8

# Notification agent connection settings.
metadactyl.notificationagent.base-url = http://localhost:8891
```

Generally, the database and service connection settings will have to be
updated for each deployment.

## Logging Configuration

The logging settings are stored in `/etc/metadactyl/log4j.properties`.  The file
looks like this by default:

```properties
log4j.rootLogger=WARN, A

# Uncomment these lines to enable debugging for iPlant classes.
# log4j.category.org.iplantc=DEBUG, A
# log4j.additivity.org.iplantc=false

# Uncomment these lines to enable debugging in metadactyl-clj itself.
# log4j.category.metadactyl=DEBUG, A
# log4j.additivity.metadactyl=false

# Uncomment these lines to enable debugging in iPlant Clojure Commons.
# log4j.category.clojure-commons=DEBUG, A
# log4j.additivity.clojure-commons=false

# Either comment these lines out or change the appender to B when running
# metadactyl-clj in the foreground.
log4j.logger.metadactyl.util.json=debug, JSON
log4j.additivity.metadactyl.util.json=false

log4j.logger.clojure-commons.config = INFO

# Use this appender for logging JSON when running metadactyl-clj in the background.
log4j.appender.JSON=org.apache.log4j.RollingFileAppender
log4j.appender.JSON.File=/var/log/metadactyl/json.log
log4j.appender.JSON.layout=org.apache.log4j.PatternLayout
log4j.appender.JSON.layout.ConversionPattern=%d{MM-dd@HH:mm:ss} %-5p (%13F:%L) %3x - %m%n
log4j.appender.JSON.MaxFileSize=10MB
log4j.appender.JSON.MaxBackupIndex=1

# Use this appender when running metadactyl-clj in the background.
log4j.appender.A=org.apache.log4j.RollingFileAppender
log4j.appender.A.File=/var/log/metadactyl/metadactyl.log
log4j.appender.A.layout=org.apache.log4j.PatternLayout
log4j.appender.A.layout.ConversionPattern=%d{MM-dd@HH:mm:ss} %-5p (%13F:%L) %3x - %m%n
log4j.appender.A.MaxFileSize=10MB
log4j.appender.A.MaxBackupIndex=1
```

The most useful configuration change here is to enable debugging for iPlant
classes, which can be done by uncommenting two lines.  In rare cases, it may
be helpful to enable debugging in metadactyl-clj and iPlant Clojure Commons.
Most of the logic in metadactyl-clj is implemented in Java classes that are
underneath the org.iplantc package, however, so enabling debugging for those
classes will be the most helpful.

See the [log4j documentation](http://logging.apache.org/log4j/1.2/manual.html)
for additional logging configuration instructions.<|MERGE_RESOLUTION|>--- conflicted
+++ resolved
@@ -19,7 +19,7 @@
 
 ```properties
 # Connection details.
-metadactyl.app.listen-port = 8888
+metadactyl.app.listen-port = 60000
 
 # Route-independent feature flags.
 metadactyl.features.agave      = true
@@ -29,17 +29,10 @@
 metadactyl.db.driver      = org.postgresql.Driver
 metadactyl.db.subprotocol = postgresql
 metadactyl.db.host        = localhost
-<<<<<<< HEAD
-metadactyl.db.port        = 65001
-metadactyl.db.name        = some-db
-metadactyl.db.user        = some-user
-metadactyl.db.password    = some-password
-=======
 metadactyl.db.port        = 5432
 metadactyl.db.name        = de
 metadactyl.db.user        = de
 metadactyl.db.password    = somepassword
->>>>>>> cc914d55
 
 # JEX connection settings.
 metadactyl.jex.base-url = http://localhost:8889

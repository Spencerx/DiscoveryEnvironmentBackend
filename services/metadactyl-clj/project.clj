--- conflicted
+++ resolved
@@ -7,46 +7,24 @@
       (string/trim (:out (sh "git" "rev-parse" "HEAD")))
       ""))
 
-<<<<<<< HEAD
-(defproject org.iplantc/metadactyl "3.2.0"
-=======
 (defproject org.iplantc/metadactyl "3.2.4"
->>>>>>> 29e4368f
   :description "Framework for hosting DiscoveryEnvironment metadata services."
   :url "http://www.iplantcollaborative.org"
   :license {:name "BSD"
             :url "http://iplantcollaborative.org/sites/default/files/iPLANT-LICENSE.txt"}
-<<<<<<< HEAD
-  :scm {:connection "scm:git:git@github.com:iPlantCollaborativeOpenSource/metadactyl-clj.git"
-        :developerConnection "scm:git:git@github.com:iPlantCollaborativeOpenSource/metadactyl-clj.git"
-        :url "git@github.com:iPlantCollaborativeOpenSource/metadactyl-clj.git"}
   :manifest {"Git-Ref" ~(git-ref)}
-  :pom-addition [:developers
-                 [:developer
-                  [:url "https://github.com/orgs/iPlantCollaborativeOpenSource/teams/iplant-devs"]]]
   :dependencies [[org.clojure/clojure "1.6.0"]
-=======
-  :manifest {"Git-Ref" ~(git-ref)}
-  :dependencies [[org.clojure/clojure "1.5.1"]
->>>>>>> 29e4368f
                  [org.clojure/tools.logging "0.2.6"]
                  [cheshire "5.3.1"]
                  [clj-time "0.7.0"]
                  [com.cemerick/url "0.1.1"]
                  [compojure "1.1.8"]
                  [medley "0.1.5"]
-<<<<<<< HEAD
                  [metosin/compojure-api "0.15.0"]
                  [metosin/ring-swagger-ui "2.0.17"]
-                 [org.iplantc/clojure-commons "3.2.0"]
-                 [org.iplantc/kameleon "3.2.0"]
-                 [org.iplantc/common-cli "3.2.0"]
-=======
                  [org.iplantc/clojure-commons "3.2.4"]
                  [org.iplantc/kameleon "3.2.4"]
-                 [org.iplantc.core/metadactyl "3.2.4"]
                  [org.iplantc/common-cli "3.2.4"]
->>>>>>> 29e4368f
                  [me.raynes/fs "1.4.5"]
                  [korma "0.3.2"]
                  [ring "1.2.2"]

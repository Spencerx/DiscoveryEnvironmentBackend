--- conflicted
+++ resolved
@@ -1,4 +1,3 @@
-<<<<<<< HEAD
 (use '[clojure.java.shell :only (sh)])
 (require '[clojure.string :as string])
 
@@ -9,9 +8,6 @@
       ""))
 
 (defproject org.iplantc/metadactyl "4.0.0"
-=======
-(defproject org.iplantc/metadactyl "3.1.3"
->>>>>>> 62f638f0
   :description "Framework for hosting DiscoveryEnvironment metadata services."
   :url "http://www.iplantcollaborative.org"
   :license {:name "BSD"
@@ -31,19 +27,11 @@
                  [com.cemerick/url "0.1.1"]
                  [compojure "1.1.7"]
                  [medley "0.1.5"]
-<<<<<<< HEAD
                  [org.iplantc/clojure-commons "4.0.0"]
                  [org.iplantc/kameleon "4.0.0"]
                  [org.iplantc.core/metadactyl "4.0.0"]
                  [org.iplantc/common-cli "4.0.0"]
-                 [me.raynes/fs "1.4.4"]
-=======
-                 [org.iplantc/clojure-commons "3.1.3"]
-                 [org.iplantc/kameleon "3.1.3"]
-                 [org.iplantc.core/metadactyl "3.1.3"]
-                 [org.iplantc/common-cli "3.1.3"]
                  [me.raynes/fs "1.4.5"]
->>>>>>> 62f638f0
                  [org.springframework/spring-orm "3.1.0.RELEASE"]
                  [korma "0.3.1"]
                  [ring "1.2.2"]
@@ -51,13 +39,8 @@
                  #_[org.slf4j/slf4j-log4j12 "1.5.8"]
                  [net.sf.json-lib/json-lib "2.4" :classifier "jdk15"]
                  [slingshot "0.10.3"]]
-<<<<<<< HEAD
   :plugins [[org.iplantc/lein-iplant-rpm "4.0.0"]
-            [lein-ring "0.8.5"]
-=======
-  :plugins [[org.iplantc/lein-iplant-rpm "3.1.3"]
             [lein-ring "0.8.10"]
->>>>>>> 62f638f0
             [lein-swank "1.4.4"]]
   :profiles {:dev {:resource-paths ["conf/test"]}}
   :aot [metadactyl.core]

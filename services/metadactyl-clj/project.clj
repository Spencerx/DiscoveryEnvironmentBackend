--- conflicted
+++ resolved
@@ -20,18 +20,11 @@
                  [com.cemerick/url "0.1.1"]
                  [compojure "1.1.8"]
                  [medley "0.1.5"]
-<<<<<<< HEAD
                  [metosin/compojure-api "0.15.0"]
                  [metosin/ring-swagger-ui "2.0.17"]
-                 [org.iplantc/clojure-commons "3.2.4"]
-                 [org.iplantc/kameleon "3.2.4"]
-                 [org.iplantc/common-cli "3.2.4"]
-=======
                  [org.iplantc/clojure-commons "3.2.6"]
                  [org.iplantc/kameleon "3.2.6"]
-                 [org.iplantc.core/metadactyl "3.2.6"]
                  [org.iplantc/common-cli "3.2.6"]
->>>>>>> 9e177793
                  [me.raynes/fs "1.4.5"]
                  [korma "0.3.2"]
                  [ring "1.2.2"]

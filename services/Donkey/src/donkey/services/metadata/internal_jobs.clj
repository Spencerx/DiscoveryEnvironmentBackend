--- conflicted
+++ resolved
@@ -1,25 +1,12 @@
 (ns donkey.services.metadata.internal-jobs
   (:use [slingshot.slingshot :only [throw+]])
-<<<<<<< HEAD
-  (:require [cheshire.core :as cheshire]
-            [clojure-commons.error-codes :as ce]
-            [donkey.clients.metadactyl :as metadactyl]
-            [donkey.util.config :as config]
-            [donkey.util.service :as service]))
-=======
   (:require [clojure-commons.error-codes :as ce]
             [donkey.clients.metadactyl :as metadactyl]
             [donkey.util.config :as config]))
->>>>>>> ff88b30c
 
 (defn- load-param-map
   [app-id]
   (->> (metadactyl/get-app app-id)
-<<<<<<< HEAD
-       (:body)
-       (service/decode-json)
-=======
->>>>>>> ff88b30c
        (:groups)
        (mapcat :parameters)
        (map (juxt :label :id))
@@ -69,10 +56,6 @@
 (defn- launch-url-import-job
   [address filename dest-path]
   (->> (build-url-import-job-submission address filename dest-path)
-<<<<<<< HEAD
-       (cheshire/encode)
-=======
->>>>>>> ff88b30c
        (metadactyl/submit-job)))
 
 (defn- unknown-job-type

--- conflicted
+++ resolved
@@ -6,23 +6,12 @@
             [cheshire.core :as json]
             [clj-time.core :as t]
             [clj-time.local :as l]
-<<<<<<< HEAD
-            [clojurewerkz.elastisch.query :as es-query]
-            [clojurewerkz.elastisch.rest :as es]
-            [clojurewerkz.elastisch.rest.document :as es-doc]
-            [clojurewerkz.elastisch.rest.response :as es-resp]
+            [donkey.persistence.search :as search]
             [donkey.clients.data-info :as data]
             [donkey.util.config :as cfg]
             [donkey.util.service :as svc])
   (:import [java.net ConnectException]
            [java.util UUID]
-=======
-            [donkey.persistence.search :as search]
-            [donkey.services.filesystem.users :as users]
-            [donkey.util.config :as cfg]
-            [donkey.util.service :as svc])
-  (:import [java.util UUID]
->>>>>>> 6d4f040f
            [clojure.lang IPersistentMap]))
 
 
@@ -219,11 +208,7 @@
    Unqualified user names are assumed to belong to the default zone."
   [user]
   (map qualify-name
-<<<<<<< HEAD
-       (data/list-user-groups (string/replace user (str \# default-zone) ""))))
-=======
-       (users/list-user-groups (string/replace user (str \# (cfg/irods-zone)) ""))))
->>>>>>> 6d4f040f
+       (data/list-user-groups (string/replace user (str \# (cfg/irods-zone)) ""))))
 
 
 (defn ^IPersistentMap search

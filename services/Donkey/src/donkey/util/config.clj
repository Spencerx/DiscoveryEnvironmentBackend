--- conflicted
+++ resolved
@@ -612,29 +612,6 @@
   []
   (filter #(not (nil? %)) [(icat-password) (icat-user) (irods-pass) (irods-user) (agave-pass)]))
 
-<<<<<<< HEAD
-(defn- setup-config
-  "Logs, validates, and registers filters"
-  []
-  (cc/log-config props :filters [#"irods\.user" #"icat\.user" #"oauth\.pem"])
-  (validate-config)
-  (ce/register-filters (exception-filters)))
-
-(defn load-config-from-file
-  "Loads the configuration settings from a file."
-  ([cfg-path]
-   (cc/load-config-from-file cfg-path props)
-   (setup-config))
-  ([]
-   (cc/load-config-from-file (System/getenv "IPLANT_CONF_DIR") "donkey.properties" props)
-   (setup-config)))
-
-(defn load-config-from-zookeeper
-  "Loads the configuration settings from Zookeeper."
-  []
-  (cc/load-config-from-zookeeper props "donkey")
-  (setup-config))
-=======
 (defn load-config-from-file
   "Loads the configuration settings from a file."
   [cfg-path]
@@ -642,7 +619,6 @@
   (cc/log-config props :filters [#"irods\.user" #"icat\.user" #"oauth\.pem"])
   (validate-config)
   (ce/register-filters (exception-filters)))
->>>>>>> 9d6caf83
 
 (defn load-config-from-file?
   "Returns true if Donkey should read the config from a file."

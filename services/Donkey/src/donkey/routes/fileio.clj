--- conflicted
+++ resolved
@@ -4,11 +4,7 @@
         [donkey.util])
   (:require [donkey.util.config :as config]
             [donkey.services.fileio.controllers :as fio]
-<<<<<<< HEAD
-=======
-            [donkey.services.filesystem.directory :as d]
             [clojure-commons.error-codes :as ce]
->>>>>>> 03137fb9
             [clojure.tools.logging :as log]))
 
 (defn secured-fileio-routes

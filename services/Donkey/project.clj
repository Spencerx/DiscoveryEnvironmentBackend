--- conflicted
+++ resolved
@@ -53,14 +53,9 @@
                  [me.raynes/fs "1.4.6"]
                  [medley "0.5.1"]
                  [dire "0.5.2"]
-<<<<<<< HEAD
                  [mvxcvi/clj-pgp "0.5.3"]
                  [slingshot "0.11.0"]]
-  :plugins [[org.iplantc/lein-iplant-rpm "4.0.1"]
-=======
-                 [mvxcvi/clj-pgp "0.5.3"]]
   :plugins [[org.iplantc/lein-iplant-rpm "4.0.2"]
->>>>>>> 03137fb9
             [lein-ring "0.8.8"]
             [swank-clojure "1.4.2"]]
   :profiles {:dev {:resource-paths ["conf/test"]}}

(use '[clojure.java.shell :only (sh)])
(require '[clojure.string :as string])

(defn git-ref
  []
  (or (System/getenv "GIT_COMMIT")
      (string/trim (:out (sh "git" "rev-parse" "HEAD")))
<<<<<<< HEAD
      ""))

(defproject org.iplantc/donkey "3.2.0-SNAPSHOT"
=======
            ""))

(defproject org.iplantc/donkey "3.2.4-SNAPSHOT"
>>>>>>> 29e4368f
  :description "Framework for hosting DiscoveryEnvironment metadata services."
  :url "https://github.com/iPlantCollaborativeOpenSource/Donkey"
  :license {:name "BSD Standard License"
            :url "http://www.iplantcollaborative.org/sites/default/files/iPLANT-LICENSE.txt"}
<<<<<<< HEAD
  :scm {:connection "scm:git:git@github.com:iPlantCollaborativeOpenSource/Donkey.git"
        :developerConnection "scm:git:git@github.com:iPlantCollaborativeOpenSource/Donkey.git"
        :url "git@github.com:iPlantCollaborativeOpenSource/Donkey.git"}
=======
>>>>>>> 29e4368f
  :manifest {"Git-Ref" ~(git-ref)}
  :dependencies [[org.clojure/clojure "1.5.1"]
                 [org.clojure/core.memoize "0.5.6"]
                 [org.clojure/tools.logging "0.2.6"]
                 [org.clojure/data.codec "0.1.0"]
                 [org.clojure/java.classpath "0.2.2"]
                 [org.apache.tika/tika-core "1.5"]
                 [org.iplantc/authy "3.2.4"]
                 [org.iplantc/clj-cas "3.2.4"]
                 [org.iplantc/clj-jargon "3.2.4"
                  :exclusions [[xerces/xmlParserAPIs]
                               [org.irods.jargon.transfer/jargon-transfer-dao-spring]]]
                 [org.iplantc/clojure-commons "3.2.4"]
                 [org.iplantc/mescal "3.2.4"]
                 [org.iplantc/kameleon "3.2.4"]
                 [org.iplantc/heuristomancer "3.2.4"]
                 [org.iplantc/clj-icat-direct "3.2.4"]
                 [org.iplantc/common-cli "3.2.4"]
                 [org/forester "1.005" ]
                 [org.nexml.model/nexml "1.5-SNAPSHOT"]
                 [net.sf.json-lib/json-lib "2.4" :classifier "jdk15"]
                 [cheshire "5.3.1"]
                 [clj-http "0.9.1"]
                 [clj-time "0.8.0"]
                 [com.cemerick/url "0.1.1"]
                 [ring "1.2.2"]
                 [compojure "1.1.7"]
                 [clojurewerkz/elastisch "1.4.0"]
                 [com.novemberain/validateur "2.1.0"]
                 [com.novemberain/welle "2.0.0"]
                 [byte-streams "0.1.10"]
                 [xerces/xercesImpl "2.11.0"]
                 [commons-net "3.3"]
                 [org.clojure/tools.nrepl "0.2.3"]
                 [net.sf.opencsv/opencsv "2.3"]
                 [com.novemberain/langohr "2.9.0"]
                 [de.ubercode.clostache/clostache "1.4.0"]
                 [me.raynes/fs "1.4.5"]
                 [dire "0.5.2"]
                 [mvxcvi/clj-pgp "0.5.2"]]
  :plugins [[org.iplantc/lein-iplant-rpm "3.2.4"]
            [lein-ring "0.8.8"]
            [swank-clojure "1.4.2"]]
  :profiles {:dev {:resource-paths ["conf/test"]}}
  :aot [donkey.core]
  :main donkey.core
  :ring {:handler donkey.core/app
         :init donkey.core/lein-ring-init
         :port 31325
         :auto-reload? false}
  :iplant-rpm {:summary "iPlant Discovery Environment Business Layer Services"
               :provides "donkey"
               :dependencies ["iplant-service-config >= 0.1.0-5" "java-1.7.0-openjdk"]
               :exe-files ["resources/scripts/filetypes/guess-2.pl"]
               :config-files ["log4j.properties"]
               :config-path "conf/main"}
  :uberjar-exclusions [#".*[.]SF" #"LICENSE" #"NOTICE"]
  :repositories [["sonatype-nexus-snapshots"
                  {:url "https://oss.sonatype.org/content/repositories/snapshots"}]
                 ["biojava"
                  {:url "http://www.biojava.org/download/maven"}]
                 ["nexml"
                  {:url "http://nexml-dev.nescent.org/.m2/repository"
                   :checksum :ignore
                   :update :daily}]])<|MERGE_RESOLUTION|>--- conflicted
+++ resolved
@@ -5,25 +5,13 @@
   []
   (or (System/getenv "GIT_COMMIT")
       (string/trim (:out (sh "git" "rev-parse" "HEAD")))
-<<<<<<< HEAD
       ""))
 
-(defproject org.iplantc/donkey "3.2.0-SNAPSHOT"
-=======
-            ""))
-
 (defproject org.iplantc/donkey "3.2.4-SNAPSHOT"
->>>>>>> 29e4368f
   :description "Framework for hosting DiscoveryEnvironment metadata services."
   :url "https://github.com/iPlantCollaborativeOpenSource/Donkey"
   :license {:name "BSD Standard License"
             :url "http://www.iplantcollaborative.org/sites/default/files/iPLANT-LICENSE.txt"}
-<<<<<<< HEAD
-  :scm {:connection "scm:git:git@github.com:iPlantCollaborativeOpenSource/Donkey.git"
-        :developerConnection "scm:git:git@github.com:iPlantCollaborativeOpenSource/Donkey.git"
-        :url "git@github.com:iPlantCollaborativeOpenSource/Donkey.git"}
-=======
->>>>>>> 29e4368f
   :manifest {"Git-Ref" ~(git-ref)}
   :dependencies [[org.clojure/clojure "1.5.1"]
                  [org.clojure/core.memoize "0.5.6"]

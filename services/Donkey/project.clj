--- conflicted
+++ resolved
@@ -52,14 +52,9 @@
                  [me.raynes/fs "1.4.6"]
                  [medley "0.5.1"]
                  [dire "0.5.2"]
-<<<<<<< HEAD
                  [mvxcvi/clj-pgp "0.5.3"]
                  [slingshot "0.11.0"]]
-  :plugins [[org.iplantc/lein-iplant-rpm "4.0.0"]
-=======
-                 [mvxcvi/clj-pgp "0.5.3"]]
   :plugins [[org.iplantc/lein-iplant-rpm "4.0.1"]
->>>>>>> dca3eebe
             [lein-ring "0.8.8"]
             [swank-clojure "1.4.2"]]
   :profiles {:dev {:resource-paths ["conf/test"]}}

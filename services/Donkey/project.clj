--- conflicted
+++ resolved
@@ -53,14 +53,8 @@
                  [medley "0.5.3"]
                  [dire "0.5.3"]
                  [mvxcvi/clj-pgp "0.8.0"]
-<<<<<<< HEAD
-                 [slingshot "0.12.1"]
-                 [prismatic/schema "0.3.3"]]
-  :plugins [[org.iplantc/lein-iplant-rpm "4.1.2"]
-=======
                  [slingshot "0.12.1"]]
   :plugins [[org.iplantc/lein-iplant-rpm "4.1.3"]
->>>>>>> 11debaff
             [lein-ring "0.8.8"]
             [swank-clojure "1.4.2"]]
   :profiles {:dev {:resource-paths ["conf/test"]}}

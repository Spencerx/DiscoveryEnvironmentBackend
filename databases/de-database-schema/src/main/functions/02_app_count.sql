--- conflicted
+++ resolved
@@ -4,18 +4,11 @@
 -- A function that counts the number of apps in an app group hierarchy rooted
 -- at the node with the given identifier.
 --
-<<<<<<< HEAD
 CREATE FUNCTION app_count(uuid) RETURNS bigint AS $$
     SELECT COUNT(DISTINCT a.id) FROM apps a
-    JOIN app_category_app aca on a.id = aca.app_id
+    JOIN app_category_app aca ON a.id = aca.app_id
     WHERE NOT a.deleted
-    AND aca.app_category_id in (SELECT * FROM app_category_hierarchy_ids($1))
-=======
-CREATE FUNCTION app_count(bigint) RETURNS bigint AS $$
-    SELECT COUNT(DISTINCT a.hid) FROM transformation_activity a
-    JOIN template_group_template tgt ON a.hid = tgt.template_id
-    WHERE NOT a.deleted
-    AND tgt.template_group_id IN (SELECT * FROM app_group_hierarchy_ids($1))
+    AND aca.app_category_id IN (SELECT * FROM app_category_hierarchy_ids($1))
 $$ LANGUAGE SQL;
 
 --
@@ -37,5 +30,4 @@
             AND tx.external_app_id IS NOT NULL
         )
     END
->>>>>>> df78971d
-$$ LANGUAGE SQL;+$$ LANGUAGE SQL;

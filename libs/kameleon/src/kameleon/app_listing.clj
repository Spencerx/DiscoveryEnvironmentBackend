(ns kameleon.app-listing
  (:use [korma.core]
        [kameleon.entities]
        [kameleon.queries]
        [kameleon.app-groups :only [get-visible-root-app-group-ids]])
  (:require [clojure.tools.logging :as log]
            [clojure.string :as str]))

(defn- get-all-group-ids-subselect
  "Gets a subselect that fetches the app_categories and its subgroup IDs with
   the stored procedure app_category_hierarchy_ids."
  [app_group_id]
  (subselect
    (sqlfn :app_category_hierarchy_ids app_group_id)))

(defn- get-fav-group-id-subselect
  "Gets a subselect that fetches the ID for the Favorites group at the given
   index under the app_categories with the given ID."
  [workspace_root_group_id favorites_group_index]
  (subselect
    :app_category_group
    (fields :child_category_id)
    (where {:parent_category_id workspace_root_group_id
            :child_index favorites_group_index})))

(defn- get-is-fav-sqlfn
  "Gets a sqlfn that retuns true if the App ID in its subselect is found in the
   Favorites group with the ID returned by get-fav-group-id-subselect."
  [workspace_root_group_id favorites_group_index]
  (let [fav_group_id_subselect (get-fav-group-id-subselect
                                 workspace_root_group_id
                                 favorites_group_index)]
    (sqlfn* :exists
            (subselect
              :app_category_app
              (where {:app_category_app.app_id
                      :app_listing.id})
              (where {:app_category_app.app_category_id
                      fav_group_id_subselect})))))

(defn- add-app-group-where-clause
  "Adds a where clause to an analysis listing query to restrict app results to
   an app group and all of its descendents."
  [base_listing_query app_group_id]
  (-> base_listing_query
    (join :app_category_app
          (= :app_category_app.app_id
             :app_listing.id))
    (where {:app_category_app.app_category_id
            [in (get-all-group-ids-subselect app_group_id)]})))

(defn- add-app-group-plus-public-apps-where-clause
  "Adds a where clause to an analysis listing query to restrict app results to
   an app group and all of its descendents plus the set of public apps
   integrated by a user."
  [query app-group-id email]
  (-> query
    (join :app_category_app
          (= :app_category_app.app_id
             :app_listing.id))
    (where (or {:app_category_app.app_category_id
                [in (get-all-group-ids-subselect app-group-id)]}
               {:integrator_email email
                :is_public        true}))))

(defn- add-public-apps-by-user-where-clause
  "Adds a where clause to an analysis listing query to restrict app results to
   the set of public apps integrated by a user."
  [query email]
  (where query
         {:integrator_email email
          :is_public        true}))

(defn- get-app-count-base-query
  "Returns a base query for counting the total number of apps in the
<<<<<<< HEAD
   app_listing table."
  []
  (->
    (select* app_listing)
    (fields (raw "count(DISTINCT app_listing.id) AS total"))
    (where {:deleted false})))
=======
   analysis_listing table."
  [query-opts]
  (->
    (select* analysis_listing)
    (fields (raw "count(DISTINCT analysis_listing.id) AS total"))
    (where {:deleted false})
    (add-agave-pipeline-where-clause query-opts)))
>>>>>>> df78971d

(defn count-apps-in-group-for-user
  "Counts all of the apps in an app group and all of its descendents."
  ([app-group-id query-opts]
    ((comp :total first)
      (-> (get-app-count-base-query query-opts)
        (add-app-group-where-clause app-group-id)
        (select))))
  ([app-group-id email query-opts]
    ((comp :total first)
      (-> (get-app-count-base-query query-opts)
        (add-app-group-plus-public-apps-where-clause app-group-id email)
        (select)))))

(defn- get-app-listing-base-query
  "Gets an app_listing select query, setting any query limits and sorting
   found in the query_opts, using the given workspace (as returned by
   fetch-workspace-by-user-id) to mark whether each app is a favorite and to
   include the user's rating in each app.."
  [workspace favorites_group_index query_opts]
  (let [user_id (:user_id workspace)
        workspace_root_group_id (:root_category_id workspace)
        row_offset (try (Integer/parseInt (:offset query_opts)) (catch Exception e 0))
        row_limit (try (Integer/parseInt (:limit query_opts)) (catch Exception e -1))
        sort_field (keyword (or (:sortField query_opts) (:sortfield query_opts)))
        sort_dir (keyword (or (:sortDir query_opts) (:sortdir query_opts)))

        ;; Bind the final query
        listing_query (->
                        (select* app_listing)
                        (modifier "DISTINCT")
                        (fields :id
                                :name
                                :description
                                :integrator_name
                                :integrator_email
                                :integration_date
                                :edited_date
                                [:wikiurl :wiki_url]
                                :average_rating
                                :is_public
                                :step_count
<<<<<<< HEAD
                                :tool_count
=======
                                :component_count
                                :template_count
>>>>>>> df78971d
                                :deleted
                                :disabled
                                :overall_job_type)
                        (where {:deleted false}))

        ;; Bind is_favorite subqueries
        is_fav_subselect (get-is-fav-sqlfn
                           workspace_root_group_id
                           favorites_group_index)

        ;; Add user's is_favorite column
        listing_query (-> listing_query
                        (fields [is_fav_subselect :is_favorite]))

        ;; Join the user's ratings
        listing_query (-> listing_query
                        (fields [:ratings.rating :user_rating]
                                :ratings.comment_id)
                        (join ratings
                              (and (= :ratings.app_id
                                      :app_listing.id)
                                   (= :ratings.user_id
                                      user_id))))]

    ;; Add limits and sorting, if required, and return the query
    (->
      listing_query
      (add-agave-pipeline-where-clause query_opts)
      (add-query-limit row_limit)
      (add-query-offset row_offset)
      (add-query-sorting sort_field sort_dir))))

(defn get-apps-in-group-for-user
  "Lists all of the apps in an app group and all of its descendents, using the
   given workspace (as returned by fetch-workspace-by-user-id) to mark
   whether each app is a favorite and to include the user's rating in each app."
  ([app-group-id workspace faves-index query-opts]
    (-> (get-app-listing-base-query workspace faves-index query-opts)
      (add-app-group-where-clause app-group-id)
      (select)))
  ([app-group-id workspace faves-index query-opts email]
    (-> (get-app-listing-base-query workspace faves-index query-opts)
      (add-app-group-plus-public-apps-where-clause app-group-id email)
      (select))))

(defn- get-public-group-ids-subselect
  "Gets a subselect that fetches the workspace app_categories ID, public root
   group IDs, and their subgroup IDs with the stored procedure
   app_category_hierarchy_ids."
  [workspace_id]
  (let [root_app_ids (get-visible-root-app-group-ids workspace_id)
        select-ids-fn #(str "SELECT * FROM app_category_hierarchy_ids('" % "')")
        union_select_ids (str/join
                           " UNION "
                           (map select-ids-fn root_app_ids))]
    (raw (str "(" union_select_ids ")"))))

(defn- get-deployed-component-search-subselect
  "Gets a subselect that fetches deployed components with names matching the
   given search_term, inside an exists check, for each app in the main select."
  [search_term]
  (sqlfn* :exists
          (subselect
            :tool_listing
            (where {:app_listing.id
                    :tool_listing.app_id})
            (where {(sqlfn lower :tool_listing.name)
                    [like (sqlfn lower search_term)]}))))

(defn- add-search-where-clauses
  "Adds where clauses to a base App search query to restrict results to Apps
   that contain search_term in their name or description, in all public groups
   and groups under the given workspace_id."
  [base_search_query search_term workspace_id]
  (let [search_term (str/replace
                      search_term
                      #"[%_*?]"
                      {"%" "\\%",
                       "_" "\\_",
                       "*" "%",
                       "?" "_"})
        search_term (str "%" search_term "%")
        sql-lower #(sqlfn lower %)]
    (->
      base_search_query
      (join :app_category_app
            (= :app_category_app.app_id
               :app_listing.id))
      (where {:app_category_app.app_category_id
              [in (get-public-group-ids-subselect workspace_id)]})
      (where
        (or
          {(sql-lower :name) [like (sql-lower search_term)]}
          {(sql-lower :description) [like (sql-lower search_term)]}
          {(sql-lower :integrator_name) [like (sql-lower search_term)]}
          (get-deployed-component-search-subselect search_term))))))

(defn count-search-apps-for-user
  "Counts App search results that contain search_term in their name or
   description, in all public groups and groups under the given workspace_id."
  [search_term workspace_id params]
  (let [count_query (add-search-where-clauses
                      (get-app-count-base-query params)
                      search_term
                      workspace_id)]
    (:total (first (select count_query)))))

(defn search-apps-for-user
  "Searches Apps that contain search_term in their name or description, in all
   public groups and groups in workspace (as returned by
   fetch-workspace-by-user-id), marking whether each app is a favorite and
   including the user's rating in each app by the user_id found in workspace."
  [search_term workspace favorites_group_index query_opts]
  (let [search_query (get-app-listing-base-query
                       workspace
                       favorites_group_index
                       query_opts)
        search_query (add-search-where-clauses
                        search_query
                        search_term
                        (:id workspace))]
    ;; Excecute the query and return the results
    (log/debug "search-apps-for-user::search_query:"
               (sql-only (select search_query)))
    (select search_query)))

(defn count-public-apps-by-user
  "Counts the number of apps integrated by a user."
  [email params]
  ((comp :count first)
   (-> (select* app_listing)
       (aggregate (count :*) :count)
       (where {:deleted false})
       (add-public-apps-by-user-where-clause email)
       (add-agave-pipeline-where-clause params)
       (select))))

(defn list-public-apps-by-user
  "Lists the apps integrated by the user with the given"
  [workspace favorites-group-index email query-opts]
  (-> (get-app-listing-base-query workspace favorites-group-index query-opts)
      (add-public-apps-by-user-where-clause email)
      (select)))<|MERGE_RESOLUTION|>--- conflicted
+++ resolved
@@ -73,22 +73,13 @@
 
 (defn- get-app-count-base-query
   "Returns a base query for counting the total number of apps in the
-<<<<<<< HEAD
    app_listing table."
-  []
+  [query-opts]
   (->
     (select* app_listing)
     (fields (raw "count(DISTINCT app_listing.id) AS total"))
-    (where {:deleted false})))
-=======
-   analysis_listing table."
-  [query-opts]
-  (->
-    (select* analysis_listing)
-    (fields (raw "count(DISTINCT analysis_listing.id) AS total"))
     (where {:deleted false})
     (add-agave-pipeline-where-clause query-opts)))
->>>>>>> df78971d
 
 (defn count-apps-in-group-for-user
   "Counts all of the apps in an app group and all of its descendents."
@@ -131,12 +122,8 @@
                                 :average_rating
                                 :is_public
                                 :step_count
-<<<<<<< HEAD
                                 :tool_count
-=======
-                                :component_count
                                 :template_count
->>>>>>> df78971d
                                 :deleted
                                 :disabled
                                 :overall_job_type)

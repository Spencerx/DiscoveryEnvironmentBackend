--- conflicted
+++ resolved
@@ -52,19 +52,6 @@
  {:type     :library
   :type-num 8
   :path     "libs/clj-jargon"
-  :build    :lein
-  :install  :lein
-  :rpm?     false
-  :tarball? false
-  :uberjar? false
-  :install? true
-  :language :clojure
-  :archive? false}
-
- "common-cli"
- {:type     :library
-  :type-num 12
-  :path     "libs/common-cli"
   :build    :lein
   :install  :lein
   :rpm?     false
@@ -152,8 +139,6 @@
   :language :clojure
   :archive? false}
 
-<<<<<<< HEAD
-=======
  "common-cli"
  {:type     :library
   :type-num 12
@@ -180,7 +165,6 @@
   :language :clojure
   :archive  false}
 
->>>>>>> f1fad1fd
  "kameleon"
  {:type     :library
   :type-num 6
